"""Defines the views of the invoice app."""
import io

from django.contrib.messages.views import SuccessMessageMixin
from django.http import FileResponse, HttpResponseRedirect
from django.shortcuts import get_object_or_404
from django.urls import reverse_lazy
from django.views.generic import CreateView, UpdateView, DeleteView, ListView
from django.views.generic import TemplateView

from invoice import pdf_generator
from invoice.forms import InvoiceItemForm, AddressForm, BankAccountForm, CustomerForm, VendorForm
from invoice.models import Vendor, Customer, Invoice, InvoiceItem


class StartView(TemplateView):
    """The start page."""
    template_name = 'invoice/start.html'


class CustomerCreateView(SuccessMessageMixin, CreateView):
    """Create a new customer."""
    template_name = 'invoice/customer_form.html'
    model = Customer
    form_class = CustomerForm
    success_url = reverse_lazy('customer-list')
    success_message = 'Customer was created successfully.'

    def get_context_data(self, **kwargs):
        context = super().get_context_data(**kwargs)
        if self.request.POST:
            context['address_form'] = AddressForm(self.request.POST)
        else:
            context['address_form'] = AddressForm()
        return context

    def form_valid(self, form):
        """Create a new customer and a new address."""
        address_form = AddressForm(self.request.POST)
        if not address_form.is_valid():
            return self.form_invalid(address_form)
        address = address_form.save()
        customer = form.save(commit=False)
        customer.address = address
        return super().form_valid(form)


class CustomerUpdateView(SuccessMessageMixin, UpdateView):
    """Update an existing customer."""
    template_name = 'invoice/customer_form.html'
    form_class = CustomerForm
    model = Customer
    success_url = reverse_lazy('customer-list')
    scecess_message = 'Customer was updated successfully.'

    def get_context_data(self, **kwargs):
        context = super().get_context_data(**kwargs)
        if self.request.POST:
            context['address_form'] = AddressForm(self.request.POST)
        else:
            context['address_form'] = AddressForm(instance=self.object.address)
        return context

    def form_valid(self, form):
        """Updates an existing customer including the address."""
        address_form = AddressForm(instance=self.object.address, data=self.request.POST)
        if not address_form.is_valid():
            return self.form_invalid(address_form)
        address_form.save()
        return super().form_valid(form)


class CustomerDeleteView(SuccessMessageMixin, DeleteView):
    """Delete an existing customer."""
    model = Customer
    success_url = reverse_lazy('customer-list')
    success_message = 'Customer was deleted successfully.'


class CustomerListView(ListView):
    """List all customers."""
    model = Customer


class InvoiceCreateView(SuccessMessageMixin, CreateView):
    """Create a new invoice."""
    model = Invoice
    fields = '__all__'
    success_message = 'Invoice was created successfully.'

    def get_success_url(self):
        return reverse_lazy('invoice-update', kwargs={'pk': self.object.id})

    def get_context_data(self, **kwargs):
        context = super().get_context_data(**kwargs)
        if self.request.POST:
            context['invoice_item_form'] = InvoiceItemForm(self.request.POST)
        else:
            context['invoice_item_form'] = InvoiceItemForm()
        return context


class InvoiceUpdateView(SuccessMessageMixin, UpdateView):
    """Update an existing invoice."""
    model = Invoice
    fields = '__all__'
    success_url = reverse_lazy('invoice-list')
    success_message = 'Invoice was updated successfully.'

    def get_context_data(self, **kwargs):
        context = super().get_context_data(**kwargs)
        if self.request.POST:
            context['invoice_item_form'] = InvoiceItemForm(self.request.POST)
        else:
            context['invoice_item_form'] = InvoiceItemForm()
        return context


class InvoiceDeleteView(SuccessMessageMixin, DeleteView):
    """Delete an existing invoice."""
    model = Invoice
    success_url = reverse_lazy('invoice-list')
    success_message = 'Invoice was deleted successfully.'


class InvoiceListView(ListView):
    """List all invoices."""
    model = Invoice


def pdf_invoice(request, invoice_id) -> FileResponse:
    """Generate an invoice as PDF file."""
    invoice = get_object_or_404(Invoice, pk=invoice_id)
    buffer = io.BytesIO()
<<<<<<< HEAD
    pdf_object = canvas.Canvas(buffer)
    invoice = Invoice.objects.get(id=invoice_id)
    y_print_start = 800
    y_step = 20
    y_steps = 0
    pdf_object.drawString(100, get_y_position(y_print_start, y_step, y_steps), invoice.vendor.name)
    y_steps += 1
    if invoice.vendor.company_name:
        pdf_object.drawString(100, get_y_position(y_print_start, y_step, y_steps),
                              invoice.vendor.company_name)
        y_steps += 1
    pdf_object.drawString(100, get_y_position(y_print_start, y_step, y_steps),
                          invoice.vendor.address.line_1)
    y_steps += 1
    if invoice.vendor.address.line_2:
        pdf_object.drawString(100, get_y_position(y_print_start, y_step, y_steps),
                              invoice.vendor.address.line_2)
        y_steps += 1
    if invoice.vendor.address.line_3:
        pdf_object.drawString(100, get_y_position(y_print_start, y_step, y_steps),
                              invoice.vendor.address.line_3)
        y_steps += 1
    pdf_object.drawString(100, get_y_position(y_print_start, y_step, y_steps),
                          f'{invoice.vendor.address.postcode} {invoice.vendor.address.city}')
    y_steps += 1
    pdf_object.drawString(100, get_y_position(y_print_start, y_step, y_steps),
                          invoice.vendor.address.country)
    y_steps += 1
    pdf_object.drawString(100, get_y_position(y_print_start, y_step, y_steps), 'Rechnung')
    y_steps += 1

    data = Invoice.objects.get(id=invoice_id).table_export
    table = Table(
        data=data,
        style=[
            ('GRID', (0, 0), (-1, -1), 0.5, colors.grey),
            ('LEADING', (0, 0), (-1, 0), 10),
            ('ALIGNMENT', (2, 1), (6, -1), "RIGHT"),
        ]
    )
    _, table_height = table.wrapOn(pdf_object, 0, 0)

    table_y_start = get_y_position(y_print_start, y_step, y_steps)
    table.drawOn(pdf_object, x=100, y=table_y_start - table_height)

    pdf_object.drawString(A4_WIDTH - 280, table_y_start - table_height - y_step, 'Net Total:')
    pdf_object.drawAlignedString(A4_WIDTH - 195, table_y_start - table_height - y_step,
                                 f'{invoice.net_total:.2f}')

    pdf_object.drawString(A4_WIDTH - 280, table_y_start - table_height - y_step * 2, 'Total:')
    pdf_object.drawAlignedString(A4_WIDTH - 195, table_y_start - table_height - y_step * 2,
                                 f'{invoice.total:.2f}')

    if invoice.vendor.tax_id:
        pdf_object.drawString(100, 100, f'Tax ID: {invoice.vendor.tax_id}')
    if invoice.vendor.bank_account:
        pdf_object.drawString(100, 80, f'IBAN: {invoice.vendor.bank_account.iban}')
        pdf_object.drawString(100, 60, f'BIC: {invoice.vendor.bank_account.bic}')
    pdf_object.showPage()
    pdf_object.save()
=======
    pdf_generator.gen_invoice_pdf(invoice, buffer)
>>>>>>> 163be0e9
    buffer.seek(0)
    return FileResponse(buffer, as_attachment=False, filename="invoice.pdf")


class InvoiceItemCreateView(SuccessMessageMixin, CreateView):
    """Create a new invoice item."""
    model = InvoiceItem
    fields = '__all__'
    success_message = 'Invoice item was created successfully.'

    def get_success_url(self):
        return reverse_lazy('invoice-update', kwargs={'pk': self.kwargs['pk']})

    def form_valid(self, form):
        invoice_item = form.save(commit=False)
        invoice_item.invoice = Invoice.objects.get(id=self.kwargs['pk'])
        invoice_item.save()
        return HttpResponseRedirect(self.get_success_url())

    def form_invalid(self, form):
        return HttpResponseRedirect(
            reverse_lazy('invoice-update', kwargs={'pk': self.kwargs['pk']}))


class VendorCreateView(SuccessMessageMixin, CreateView):
    """Create a new vendor. Including a bank account and a new address."""
    template_name = 'invoice/vendor_form.html'
    form_class = VendorForm
    model = Vendor
    success_url = reverse_lazy('vendor-list')
    success_message = 'Vendor was created successfully.'

    def get_context_data(self, **kwargs):
        context = super().get_context_data(**kwargs)
        if self.request.POST:
            context['address_form'] = AddressForm(self.request.POST)
            context['bank_form'] = BankAccountForm(self.request.POST)
        else:
            context['address_form'] = AddressForm()
            context['bank_form'] = BankAccountForm()
        return context

    def form_valid(self, form):
        """Create a new vendor, a new address and a new bank account."""
        address_form = AddressForm(self.request.POST)
        if not address_form.is_valid():
            return self.form_invalid(address_form)
        address = address_form.save()
        bank_account_form = BankAccountForm(self.request.POST)
        if not bank_account_form.is_valid():
            return self.form_invalid(bank_account_form)
        bank_account = bank_account_form.save()
        vendor = form.save(commit=False)
        vendor.address = address
        vendor.bank_account = bank_account
        return super().form_valid(form)


class VendorUpdateView(SuccessMessageMixin, UpdateView):
    """Update an existing vendor. Including the bank account and address."""
    template_name = 'invoice/vendor_form.html'
    form_class = VendorForm
    model = Vendor
    success_url = reverse_lazy('vendor-list')
    success_message = 'Vendor was updated successfully.'

    def get_context_data(self, **kwargs):
        context = super().get_context_data(**kwargs)
        if self.request.POST:
            context['address_form'] = AddressForm(self.request.POST)
            context['bank_form'] = BankAccountForm(self.request.POST)
        else:
            context['address_form'] = AddressForm(instance=self.object.address)
            context['bank_form'] = BankAccountForm(instance=self.object.bank_account)
        return context

    def form_valid(self, form):
        """Updates an existing vendor including the address and the bank account."""
        address_form = AddressForm(instance=self.object.address, data=self.request.POST)
        if not address_form.is_valid():
            return self.form_invalid(address_form)
        address_form.save()
        bank_account_form = BankAccountForm(instance=self.object.bank_account,
                                            data=self.request.POST)
        if not bank_account_form.is_valid():
            return self.form_invalid(bank_account_form)
        bank_account_form.save()
        return super().form_valid(form)


class VendorDeleteView(SuccessMessageMixin, DeleteView):
    """Delete an existing vendor."""
    model = Vendor
    success_url = reverse_lazy('vendor-list')
    success_message = 'Vendor was deleted successfully.'


class VendorListView(ListView):
    """List all vendors."""
    model = Vendor<|MERGE_RESOLUTION|>--- conflicted
+++ resolved
@@ -132,70 +132,7 @@
     """Generate an invoice as PDF file."""
     invoice = get_object_or_404(Invoice, pk=invoice_id)
     buffer = io.BytesIO()
-<<<<<<< HEAD
-    pdf_object = canvas.Canvas(buffer)
-    invoice = Invoice.objects.get(id=invoice_id)
-    y_print_start = 800
-    y_step = 20
-    y_steps = 0
-    pdf_object.drawString(100, get_y_position(y_print_start, y_step, y_steps), invoice.vendor.name)
-    y_steps += 1
-    if invoice.vendor.company_name:
-        pdf_object.drawString(100, get_y_position(y_print_start, y_step, y_steps),
-                              invoice.vendor.company_name)
-        y_steps += 1
-    pdf_object.drawString(100, get_y_position(y_print_start, y_step, y_steps),
-                          invoice.vendor.address.line_1)
-    y_steps += 1
-    if invoice.vendor.address.line_2:
-        pdf_object.drawString(100, get_y_position(y_print_start, y_step, y_steps),
-                              invoice.vendor.address.line_2)
-        y_steps += 1
-    if invoice.vendor.address.line_3:
-        pdf_object.drawString(100, get_y_position(y_print_start, y_step, y_steps),
-                              invoice.vendor.address.line_3)
-        y_steps += 1
-    pdf_object.drawString(100, get_y_position(y_print_start, y_step, y_steps),
-                          f'{invoice.vendor.address.postcode} {invoice.vendor.address.city}')
-    y_steps += 1
-    pdf_object.drawString(100, get_y_position(y_print_start, y_step, y_steps),
-                          invoice.vendor.address.country)
-    y_steps += 1
-    pdf_object.drawString(100, get_y_position(y_print_start, y_step, y_steps), 'Rechnung')
-    y_steps += 1
-
-    data = Invoice.objects.get(id=invoice_id).table_export
-    table = Table(
-        data=data,
-        style=[
-            ('GRID', (0, 0), (-1, -1), 0.5, colors.grey),
-            ('LEADING', (0, 0), (-1, 0), 10),
-            ('ALIGNMENT', (2, 1), (6, -1), "RIGHT"),
-        ]
-    )
-    _, table_height = table.wrapOn(pdf_object, 0, 0)
-
-    table_y_start = get_y_position(y_print_start, y_step, y_steps)
-    table.drawOn(pdf_object, x=100, y=table_y_start - table_height)
-
-    pdf_object.drawString(A4_WIDTH - 280, table_y_start - table_height - y_step, 'Net Total:')
-    pdf_object.drawAlignedString(A4_WIDTH - 195, table_y_start - table_height - y_step,
-                                 f'{invoice.net_total:.2f}')
-
-    pdf_object.drawString(A4_WIDTH - 280, table_y_start - table_height - y_step * 2, 'Total:')
-    pdf_object.drawAlignedString(A4_WIDTH - 195, table_y_start - table_height - y_step * 2,
-                                 f'{invoice.total:.2f}')
-
-    if invoice.vendor.tax_id:
-        pdf_object.drawString(100, 100, f'Tax ID: {invoice.vendor.tax_id}')
-    if invoice.vendor.bank_account:
-        pdf_object.drawString(100, 80, f'IBAN: {invoice.vendor.bank_account.iban}')
-        pdf_object.drawString(100, 60, f'BIC: {invoice.vendor.bank_account.bic}')
-    pdf_object.showPage()
-    pdf_object.save()
-=======
     pdf_generator.gen_invoice_pdf(invoice, buffer)
->>>>>>> 163be0e9
     buffer.seek(0)
     return FileResponse(buffer, as_attachment=False, filename="invoice.pdf")
 
