--- conflicted
+++ resolved
@@ -1,17 +1,13 @@
 """Defines the views of the invoice app."""
 import io
-from importlib.resources.readers import FileReader
 
 from django.http import FileResponse
 from django.urls import reverse_lazy
-<<<<<<< HEAD
-from django.views.generic import CreateView, UpdateView, DeleteView, ListView, DetailView
+from django.views.generic import CreateView, UpdateView, DeleteView, ListView
+from django.views.generic import TemplateView
+from invoice.forms import InvoiceItemForm
 from reportlab.pdfgen import canvas
-=======
-from django.views.generic import CreateView, UpdateView, DeleteView, ListView, TemplateView
->>>>>>> 454d33bb
 
-from invoice.forms import InvoiceItemForm
 from invoice.models import Address, Vendor, Customer, Invoice, InvoiceItem
 
 
@@ -101,7 +97,6 @@
     model = Invoice
 
 
-<<<<<<< HEAD
 def pdf_invoice(request, invoice_id) -> FileResponse:
     buffer = io.BytesIO()
     pdf_object = canvas.Canvas(buffer)
@@ -116,13 +111,13 @@
     pdf_object.save()
     buffer.seek(0)
     return FileResponse(buffer, as_attachment=False, filename='invoice.pdf')
-=======
+
+
 class InvoiceItemCreateView(CreateView):
     """Create a new invoice item."""
     model = InvoiceItem
     fields = '__all__'
     success_url = reverse_lazy('invoice-list')
->>>>>>> 454d33bb
 
 
 class VendorCreateView(CreateView):
