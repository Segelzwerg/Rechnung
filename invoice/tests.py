--- conflicted
+++ resolved
@@ -110,7 +110,6 @@
 
 class InvoiceItemModelTestCase(TestCase):
     def setUp(self):
-<<<<<<< HEAD
         address = Address.objects.create()
         vendor = Vendor.objects.create(address=address)
         customer = Customer.objects.create(address=address)
@@ -124,22 +123,12 @@
 
     @given(text(min_size=1), text(min_size=1), integers(min_value=1, max_value=9223372036854775807),
            floats(allow_infinity=False, allow_nan=False, min_value=-1000000, max_value=1000000),
-=======
-        vendor = Vendor()
-        customer = Customer()
-        self.invoice = Invoice(invoice_number=1, vendor=vendor, customer=customer)
-
-    @given(text(), text(), integers(), floats(allow_infinity=False, allow_nan=False),
->>>>>>> 9b56bbbd
            floats(min_value=0.0, max_value=1.0))
     @example('Security Services', 'Implementation of a firewall', 1, 100.0, 0.19)
     def test_create_invoice_item(self, name, description, quantity, price, tax):
         invoice_item = InvoiceItem(name=name, description=description, quantity=quantity,
                                    price=price, tax=tax, invoice=self.invoice)
-<<<<<<< HEAD
         invoice_item.full_clean()
-=======
->>>>>>> 9b56bbbd
         self.assertEqual(invoice_item.name, name)
         self.assertEqual(invoice_item.description, description)
         self.assertEqual(invoice_item.quantity, quantity)
@@ -169,7 +158,6 @@
         with self.assertRaises(ValidationError):
             invoice_item.full_clean()
 
-<<<<<<< HEAD
     def test_more_then_million_price(self):
         invoice_item = InvoiceItem(name='Security Services',
                                    description='Implementation of a firewall', quantity=1,
@@ -184,8 +172,6 @@
         with self.assertRaises(ValidationError):
             invoice_item.full_clean()
 
-=======
->>>>>>> 9b56bbbd
     def test_nan_price(self):
         invoice_item = InvoiceItem(name='Security Services',
                                    description='Implementation of a firewall', quantity=1,
@@ -200,7 +186,6 @@
         with self.assertRaises(ValidationError):
             invoice_item.full_clean()
 
-<<<<<<< HEAD
     def test_empty_name(self):
         invoice_item = InvoiceItem(name='',
                                    description='Implementation of a firewall', quantity=1,
@@ -215,8 +200,6 @@
         with self.assertRaises(ValidationError):
             invoice_item.full_clean()
 
-=======
->>>>>>> 9b56bbbd
 
 class InvoiceModelTestCase(TestCase):
     def setUp(self):
@@ -226,11 +209,7 @@
 
     def test_invoice_items(self):
         invoice = Invoice.objects.create(invoice_number=1, vendor=Vendor.objects.first(),
-<<<<<<< HEAD
                                          customer=Customer.objects.first())
-=======
-                                         customer=Customer.objects.first(), date=now())
->>>>>>> 9b56bbbd
         invoice_item = build_invoice_item(invoice=invoice).example()
         invoice_item.save()
         self.assertEqual(invoice.items, [invoice_item])