--- conflicted
+++ resolved
@@ -685,7 +685,15 @@
                                          customer=Customer.objects.first(), date=date, due_date=due_date)
         invoice.full_clean()
 
-<<<<<<< HEAD
+    def test_paid(self):
+        invoice = Invoice.objects.create(invoice_number=1, vendor=Vendor.objects.first(),
+                                         customer=Customer.objects.first(), date=now())
+        self.assertEqual(invoice.paid, False)
+        invoice.paid = True
+        invoice.save()
+        retrieve_invoice = Invoice.objects.get(invoice_number=1)
+        self.assertEqual(retrieve_invoice.paid, True)
+
     @given(lists(build_invoice_item(), min_size=1, max_size=100))
     def test_correct_sum(self, invoice_items):
         due_date = date = now()
@@ -717,16 +725,6 @@
         self.assertEqual(invoice.net_total_string, f'1.00 EUR')
         self.assertEqual(invoice.tax_amount_string, f'0.19 EUR')
         self.assertEqual(invoice.total_string, f'1.19 EUR')
-=======
-    def test_paid(self):
-        invoice = Invoice.objects.create(invoice_number=1, vendor=Vendor.objects.first(),
-                                         customer=Customer.objects.first(), date=now())
-        self.assertEqual(invoice.paid, False)
-        invoice.paid = True
-        invoice.save()
-        retrieve_invoice = Invoice.objects.get(invoice_number=1)
-        self.assertEqual(retrieve_invoice.paid, True)
->>>>>>> 3a44e76d
 
     def test_save_final_model_on_creation(self):
         invoice = Invoice.objects.create(invoice_number=1, vendor=Vendor.objects.first(),
