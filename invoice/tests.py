--- conflicted
+++ resolved
@@ -637,7 +637,6 @@
                                          customer=Customer.objects.first(), date=date, due_date=due_date)
         invoice.full_clean()
 
-<<<<<<< HEAD
     @given(lists(build_invoice_item(), min_size=1, max_size=100))
     def test_correct_sum(self, invoice_items):
         date = now()
@@ -678,7 +677,7 @@
         self.assertEqual(invoice.net_total_string, f'1.00 EUR')
         self.assertEqual(invoice.tax_amount_string, f'0.19 EUR')
         self.assertEqual(invoice.total_string, f'1.19 EUR')
-=======
+
     def test_save_final_model_on_creation(self):
         invoice = Invoice.objects.create(invoice_number=1, vendor=Vendor.objects.first(),
                                          customer=Customer.objects.first(), date=now(), final=True)
@@ -690,7 +689,6 @@
         invoice.invoice_number = 2
         with self.assertRaises(FinalError):
             invoice.save()
->>>>>>> 5ab156dc
 
 
 class InvoicePDFViewTestCase(TestCase):
