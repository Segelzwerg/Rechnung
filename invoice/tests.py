from datetime import timedelta
from decimal import Decimal
from math import inf, nan

import schwifty
from django.core.exceptions import ValidationError
from django.urls import reverse
from django.utils.timezone import now
from hypothesis import given, example, assume
from hypothesis.extra.django import TestCase
from hypothesis.provisional import domains
from hypothesis.strategies import characters, text, emails, composite, decimals, \
    sampled_from

from invoice.errors import FinalError
from invoice.models import Address, Customer, Vendor, InvoiceItem, Invoice, MAX_VALUE_DJANGO_SAVE, \
    BankAccount

GERMAN_TAX_RATE = Decimal('0.19')
HUNDRED = Decimal('100')
ONE = Decimal('1')


@composite
def build_customer_fields(draw):
    first_name = draw(text(alphabet=characters(codec='utf-8', categories=['Lu', 'Ll', 'Nd']),
                           min_size=1))
    last_name = draw(text(alphabet=characters(codec='utf-8', categories=['Lu', 'Ll', 'Nd']),
                          min_size=1))
    email = draw(emails(domains=domains(max_length=255, max_element_length=63)))
    return (first_name, last_name, email)


@composite
def build_vendor_fields(draw):
    name = draw(text(alphabet=characters(codec='utf-8', categories=['Lu', 'Ll', 'Nd']),
                     min_size=1))
    company_name = draw(text(alphabet=characters(codec='utf-8', categories=['Lu', 'Ll', 'Nd']),
                             min_size=1))
    return (name, company_name)


@composite
def build_address_fields(draw):
    address_line_1 = draw(text(
        alphabet=characters(codec='utf-8', categories=['Lu', 'Ll', 'Nd', 'Zs', 'Pd']), min_size=1))
    address_line_2 = draw(text(
        alphabet=characters(codec='utf-8', categories=['Lu', 'Ll', 'Nd', 'Zs', 'Pd'])))
    address_line_3 = draw(text(
        alphabet=characters(codec='utf-8', categories=['Lu', 'Ll', 'Nd', 'Zs', 'Pd'])))
    city = draw(text(alphabet=characters(codec='utf-8', categories=['Lu', 'Ll', 'Nd', 'Zs', 'Pd']),
                     min_size=1))
    postcode = draw(text(alphabet=characters(codec='utf-8', categories=['Lu', 'Ll', 'Nd', 'Zs',
                                                                        'Pd']),
                         min_size=1, max_size=10))
    state = draw(text(alphabet=characters(codec='utf-8',
                                          categories=['Lu', 'Ll', 'Nd', 'Zs', 'Pd'])))
    country = draw(text(alphabet=characters(codec='utf-8',
                                            categories=['Lu', 'Ll', 'Nd', 'Zs', 'Pd']),
                        min_size=1))
    assume(address_line_1[0] != ' ')
    assume(country[0] != ' ')
    assume(city[0] != ' ')
    assume(postcode[0] != ' ')
    assume(address_line_1 != '\xa0')
    assume(address_line_2 != '\xa0')
    assume(address_line_3 != '\xa0')
    assume(city != '\xa0')
    assume(postcode != '\xa0')
    assume(state != '\xa0')
    assume(country != '\xa0')
    return (address_line_1, address_line_2, address_line_3, city, postcode, state, country)


@composite
def build_bank_fields(draw):
    country_code = draw(sampled_from(['DE', 'AT', 'CH', 'GB', 'LU', 'NL', 'PL', 'SE', 'LT', 'PL']))
    owner = draw(text(
        alphabet=characters(codec='utf-8', categories=['Lu', 'Ll', 'Nd', 'Zs', 'Pd']), min_size=1))
    iban = schwifty.IBAN.random(country_code=country_code, )
    bic = iban.bic
    assume(owner != '')
    assume(owner is not None)
    assume(owner[0] != ' ')
    assume(owner != '\xa0')
    assume(owner != '\x00')
    assume(bic != '')
    assume(bic is not None)
    return owner, iban, bic


@composite
def build_invoice_item(draw):
    name = draw(text())
    description = draw(text())
    quantity = draw(decimals(places=4, min_value=0, max_value=1000000, allow_infinity=False, allow_nan=False))
    unit = draw(text())
    price = draw(decimals(max_value=1000000, min_value=-1000000, places=2, allow_infinity=False, allow_nan=False))
    tax = draw(decimals(places=4, min_value=0, max_value=1, allow_infinity=False, allow_nan=False))
    return InvoiceItem(name=name, description=description, quantity=quantity, unit=unit, price=price, tax=tax)


class AddCustomerViewTestCase(TestCase):
    def setUp(self):
        self.url = reverse('customer-add')

    def test_get(self):
        response = self.client.get(self.url)
        self.assertEqual(response.status_code, 200)
        self.assertTemplateUsed(response, 'invoice/customer_form.html')

    @given(build_customer_fields(), build_address_fields())
    @example(('John', 'Doe', 'john@doe.com'),
             ('Musterstraße 1', '', '', 'Musterstadt', '12345', '', 'Germany'))
    def test_add_customer(self, customer_fields, address_fields):
        first_name, last_name, email = customer_fields
        address_line_1, address_line_2, address_line_3, city, postcode, state, country = address_fields
        response = self.client.post(self.url, data={
            'first_name': first_name,
            'last_name': last_name,
            'email': email,
            'line_1': address_line_1,
            'line_2': address_line_2,
            'line_3': address_line_3,
            'city': city,
            'postcode': postcode,
            'state': state,
            'country': country,
        }, follow=True)
        self.assertEqual(response.status_code, 200)
        self.assertRedirects(response, '/customers/')
        customer = Customer.objects.get(first_name=first_name, last_name=last_name)
        address = Address.objects.first()
        self.assertIsNotNone(customer)
        self.assertIsNotNone(address)
        self.assertEqual(customer.email, email)
        self.assertEqual(customer.address, address)

    def test_update_invalid_input_address(self):
        response = self.client.post(self.url, data={
            'first_name': 'John',
            'last_name': 'Doe',
            'email': 'john@doe.com',
            'line_1': '',
            'city': 'Musterstadt',
            'postcode': '12345',
            'country': 'Germany', }, follow=True)
        self.assertEqual(response.status_code, 200)
        self.assertFormError(response.context_data['address_form'], 'line_1',
                             errors=['This field is required.'])


class UpdateCustomerViewTestCase(TestCase):
    def setUp(self):
        customer = Customer.objects.create(first_name="John", last_name="Doe", email="John@doe.com",
                                           address=Address.objects.create(
                                               line_1='Musterstraße 1',
                                               postcode='12345', city='Musterstadt',
                                               country='Germany'))
        self.url = reverse('customer-update', args=[customer.id])

    def tearDown(self):
        Customer.objects.all().delete()

    def test_get(self):
        response = self.client.get(self.url)
        self.assertEqual(response.status_code, 200)
        self.assertTemplateUsed(response, 'invoice/customer_form.html')

    @given((build_customer_fields()), build_address_fields())
    def test_update_vendor(self, customer_fields, address_fields):
        first_name, last_name, email = customer_fields
        address_line_1, address_line_2, address_line_3, city, postcode, state, country = address_fields
        response = self.client.post(self.url, data={
            'first_name': first_name,
            'last_name': last_name,
            'email': email,
            'line_1': address_line_1,
            'line_2': address_line_2,
            'line_3': address_line_3,
            'city': city,
            'postcode': postcode,
            'state': state,
            'country': country, }, follow=True)
        self.assertEqual(response.status_code, 200)
        self.assertRedirects(response, '/customers/')
        customer = Customer.objects.get(first_name=first_name, last_name=last_name)
        address = Address.objects.first()
        self.assertIsNotNone(customer)
        self.assertEqual(customer.email, email)
        self.assertEqual(customer.address, address)

    def test_update_invalid_input_customer(self):
        response = self.client.post(self.url, data={
            'first_name': 'John',
            'last_name': '',
            'email': 'john@doe.com',
            'line_1': 'Musterstraße 1',
            'city': 'Musterstadt',
            'postcode': '12345',
            'country': 'Germany', }, follow=True)
        self.assertEqual(response.status_code, 200)
        self.assertFormError(response.context_data['form'], 'last_name',
                             errors=['This field is required.'])

    def test_update_invalid_input_address(self):
        response = self.client.post(self.url, data={
            'first_name': 'John',
            'last_name': 'Doe',
            'email': 'john@doe.com',
            'line_1': '',
            'city': 'Musterstadt',
            'postcode': '12345',
            'country': 'Germany', }, follow=True)
        self.assertEqual(response.status_code, 200)
        self.assertFormError(response.context_data['address_form'], 'line_1',
                             errors=['This field is required.'])


class CustomerModelTestCase(TestCase):
    def test_long_email(self):
        long_email = 'a' * 240 + '@' + 'b' * 20 + '.com'
        address = Address.objects.create(line_1="Musterstraße 1", postcode="12345", city="Musterstadt",
                                         country="Germany")
        customer = Customer.objects.create(first_name='John', last_name='Doe', email=long_email, address=address)
        with self.assertRaises(ValidationError):
            customer.full_clean()


class AddVendorViewTestCase(TestCase):
    def setUp(self):
        self.url = reverse('vendor-add')

    def test_get(self):
        response = self.client.get(self.url)
        self.assertEqual(response.status_code, 200)
        self.assertTemplateUsed(response, 'invoice/vendor_form.html')

    @given((build_vendor_fields()), build_address_fields(), build_bank_fields())
    @example(("John", "Doe Company"),
             ('Musterstraße 1', '', '', 'Musterstadt', '12345', '', 'Germany'),
             ('John Doe', 'ES9620686250804690656114', 'CAHMESMM'))
    def test_add_vendor(self, vendor_fields, address_fields, bank_fields):
        name, company = vendor_fields
        address_line_1, address_line_2, address_line_3, city, postcode, state, country = address_fields
        owner, iban, bic = bank_fields
        response = self.client.post(self.url, data={
            'name': name,
            'company_name': company,
            'line_1': address_line_1,
            'line_2': address_line_2,
            'line_3': address_line_3,
            'city': city,
            'postcode': postcode,
            'state': state,
            'country': country,
            'owner': owner,
            'iban': str(iban),
            'bic': str(bic)
        }, follow=True)
        self.assertEqual(response.status_code, 200)
        self.assertRedirects(response, '/vendors/')
        vendor = Vendor.objects.get(name=name)
        address = Address.objects.first()
        bank_account = BankAccount.objects.first()
        self.assertIsNotNone(vendor)
        self.assertEqual(vendor.company_name, company)
        self.assertEqual(vendor.address, address)
        self.assertEqual(vendor.bank_account, bank_account)

    def test_update_invalid_input_address(self):
        response = self.client.post(self.url, data={
            'name': 'John',
            'company_name': 'John Doe Company',
            'line_1': '',
            'city': 'Musterstadt',
            'postcode': '12345',
            'country': 'Germany', }, follow=True)
        self.assertEqual(response.status_code, 200)
        self.assertFormError(response.context_data['address_form'], 'line_1',
                             errors=['This field is required.'])

    def test_update_invalid_input_bank_account(self):
        response = self.client.post(self.url, data={
            'name': 'John',
            'company_name': 'John Doe Company',
            'line_1': 'Musterstraße 1',
            'city': 'Musterstadt',
            'postcode': '12345',
            'country': 'Germany', }, follow=True)
        self.assertEqual(response.status_code, 200)
        self.assertFormError(response.context_data['bank_form'], 'iban',
                             errors=['This field is required.'])


class UpdateVendorViewTestCase(TestCase):
    def setUp(self):
        owner, iban, bic = build_bank_fields().example()
        vendor = Vendor.objects.create(name="John", company_name="Doe Company",
                                       address=Address.objects.create(
                                           line_1='Musterstraße 1',
                                           postcode='12345', city='Musterstadt',
                                           country='Germany'),
                                       bank_account=BankAccount.objects.create(owner=owner, iban=iban,
                                                                               bic=bic))
        self.url = reverse('vendor-update', args=[vendor.id])

    def tearDown(self):
        Vendor.objects.all().delete()

    def test_get(self):
        response = self.client.get(self.url)
        self.assertEqual(response.status_code, 200)
        self.assertTemplateUsed(response, 'invoice/vendor_form.html')

    @given((build_vendor_fields()), build_address_fields(), build_bank_fields())
    def test_update_vendor(self, vendor_fields, address_fields, bank_fields):
        name, company = vendor_fields
        address_line_1, address_line_2, address_line_3, city, postcode, state, country = address_fields
        owner, iban, bic = bank_fields
        response = self.client.post(self.url, data={
            'name': name,
            'company_name': company,
            'line_1': address_line_1,
            'line_2': address_line_2,
            'line_3': address_line_3,
            'city': city,
            'postcode': postcode,
            'state': state,
            'country': country,
            'owner': owner,
            'iban': str(iban),
            'bic': str(bic)
        }, follow=True)
        self.assertEqual(response.status_code, 200)
        self.assertRedirects(response, '/vendors/')
        vendor = Vendor.objects.get(name=name)
        address = Address.objects.first()
        bank_account = BankAccount.objects.first()
        self.assertIsNotNone(vendor)
        self.assertEqual(vendor.company_name, company)
        self.assertEqual(vendor.address, address)
        self.assertEqual(vendor.bank_account, bank_account)

    def test_update_invalid_input_address(self):
        response = self.client.post(self.url, data={
            'name': 'John',
            'company_name': 'John Doe Company',
            'line_1': '',
            'city': 'Musterstadt',
            'postcode': '12345',
            'country': 'Germany', }, follow=True)
        self.assertEqual(response.status_code, 200)
        self.assertFormError(response.context_data['address_form'], 'line_1',
                             errors=['This field is required.'])

    def test_update_invalid_input_bank_account(self):
        response = self.client.post(self.url, data={
            'name': 'John',
            'company_name': 'John Doe Company',
            'line_1': 'Musterstraße 1',
            'city': 'Musterstadt',
            'postcode': '12345',
            'country': 'Germany', }, follow=True)
        self.assertEqual(response.status_code, 200)
        self.assertFormError(response.context_data['bank_form'], 'iban',
                             errors=['This field is required.'])


class BankAccountTestCase(TestCase):
    def test_bic_overwrite(self):
        user_iban = 'DE02500105170137075030'
        user_bic = 'INGDDEFF'
        bank_account = BankAccount(iban=user_iban, bic=user_bic)
        bank_account.save()
        self.assertEqual(user_iban, bank_account.iban)
        self.assertEqual('INGDDEFFXXX', bank_account.bic)

    def test_iban_input_white_space(self):
        user_iban = 'DE02 5001 0517 0137 0750 30'
        user_bic = 'INGDDEFFXXX'
        bank_account = BankAccount(iban=user_iban, bic=user_bic)
        bank_account.save()
        self.assertEqual('DE02500105170137075030', bank_account.iban)
        self.assertEqual('INGDDEFFXXX', bank_account.bic)

    def test_empty_owner(self):
        user_iban = 'DE02500105170137075030'
        user_bic = 'INGDDEFFXXX'
        bank_account = BankAccount(iban=user_iban, bic=user_bic, owner='')
        with self.assertRaises(ValidationError):
            bank_account.full_clean()

    def test_too_long_iban(self):
        user_iban = 'DE025001051701370750301'
        user_bic = 'INGDDEFFXXX'
        bank_account = BankAccount(iban=user_iban, bic=user_bic)
        with self.assertRaises(ValidationError):
            bank_account.full_clean()

    def test_too_long_bic(self):
        user_iban = 'DE02500105170137075030'
        user_bic = 'INGDDEFFXXX1'
        bank_account = BankAccount(iban=user_iban, bic=user_bic)
        with self.assertRaises(ValidationError):
            bank_account.full_clean()


class InvoiceItemModelTestCase(TestCase):
    def setUp(self):
        address = Address.objects.create()
        vendor = Vendor.objects.create(address=address)
        customer = Customer.objects.create(address=address)
        self.invoice = Invoice.objects.create(invoice_number=1, vendor=vendor, customer=customer,
                                              date=now())

    def tearDown(self):
        InvoiceItem.objects.all().delete()
        Customer.objects.all().delete()
        Vendor.objects.all().delete()
        Address.objects.all().delete()

    @given(text(min_size=1), text(min_size=1),
           decimals(places=4, min_value=0, max_value=1000000, allow_infinity=False, allow_nan=False),
           decimals(places=2, min_value=-1000000, max_value=1000000, allow_infinity=False, allow_nan=False),
           decimals(places=4, min_value=0, max_value=1, allow_infinity=False, allow_nan=False))
    @example('Security Services', 'Implementation of a firewall', 1, HUNDRED, GERMAN_TAX_RATE)
    def test_create_invoice_item(self, name, description, quantity, price, tax):
        invoice_item = InvoiceItem(name=name, description=description, quantity=quantity,
                                   price=price, tax=tax, invoice=self.invoice)
        invoice_item.full_clean()
        self.assertEqual(invoice_item.name, name)
        self.assertEqual(invoice_item.description, description)
        self.assertEqual(invoice_item.quantity, quantity)
        self.assertEqual(invoice_item.price, price)
        self.assertEqual(invoice_item.tax, tax)
        self.assertEqual(invoice_item.net_total, price * quantity)
        self.assertEqual(invoice_item.total, price * quantity * (ONE + tax))

    def test_negative_tax(self):
        invoice_item = InvoiceItem(name='Security Services',
                                   description='Implementation of a firewall', quantity=1,
                                   price=HUNDRED, tax=-GERMAN_TAX_RATE, invoice=self.invoice)
        with self.assertRaises(ValidationError):
            invoice_item.full_clean()

    def test_high_tax(self):
        invoice_item = InvoiceItem(name='Security Services',
                                   description='Implementation of a firewall', quantity=1,
                                   price=HUNDRED, tax=Decimal('1.19'), invoice=self.invoice)
        with self.assertRaises(ValidationError):
            invoice_item.full_clean()

    def test_inf_price(self):
        invoice_item = InvoiceItem(name='Security Services',
                                   description='Implementation of a firewall', quantity=1,
                                   price=inf, tax=GERMAN_TAX_RATE, invoice=self.invoice)
        with self.assertRaises(ValidationError):
            invoice_item.full_clean()

    def test_more_then_million_price(self):
        invoice_item = InvoiceItem(name='Security Services',
                                   description='Implementation of a firewall', quantity=1,
                                   price=1000001, tax=GERMAN_TAX_RATE, invoice=self.invoice)
        with self.assertRaises(ValidationError):
            invoice_item.full_clean()

    def test_less_then_negative_million_price(self):
        invoice_item = InvoiceItem(name='Security Services',
                                   description='Implementation of a firewall', quantity=1,
                                   price=-1000001, tax=GERMAN_TAX_RATE, invoice=self.invoice)
        with self.assertRaises(ValidationError):
            invoice_item.full_clean()

    def test_nan_price(self):
        invoice_item = InvoiceItem(name='Security Services',
                                   description='Implementation of a firewall', quantity=1,
                                   price=nan, tax=Decimal, invoice=self.invoice)
        with self.assertRaises(ValidationError):
            invoice_item.full_clean()

    def test_three_digits_price(self):
        invoice_item = InvoiceItem(name='Security Services',
                                   description='Implementation of a firewall', quantity=1,
                                   price=Decimal('3.111'), tax=Decimal, invoice=self.invoice)
        with self.assertRaises(ValidationError):
            invoice_item.full_clean()

    def test_negative_quantity(self):
        invoice_item = InvoiceItem(name='Security Services',
                                   description='Implementation of a firewall', quantity=-1,
                                   price=HUNDRED, tax=GERMAN_TAX_RATE, invoice=self.invoice)
        with self.assertRaises(ValidationError):
            invoice_item.full_clean()

    def test_empty_name(self):
        invoice_item = InvoiceItem(name='',
                                   description='Implementation of a firewall', quantity=1,
                                   price=HUNDRED, tax=GERMAN_TAX_RATE, invoice=self.invoice)
        with self.assertRaises(ValidationError):
            invoice_item.full_clean()

    def test_empty_description(self):
        invoice_item = InvoiceItem(name='Security Services',
                                   description='', quantity=1,
                                   price=HUNDRED, tax=GERMAN_TAX_RATE, invoice=self.invoice)
        with self.assertRaises(ValidationError):
            invoice_item.full_clean()

    def test_list_export(self):
        invoice = Invoice()
        name = 'Concert'
        description = '2 hour live event'
        quantity = 1
        price = Decimal('4000.0')
        tax = GERMAN_TAX_RATE
        invoice_item = InvoiceItem(name=name, description=description, quantity=quantity, unit='piece',
                                   price=price, tax=tax, invoice=invoice)
        list_export = invoice_item.list_export
        self.assertEqual(list_export, [name, description, '1 piece', '4000.00 EUR', '19%', '4000.00 EUR',
                                       '4760.00 EUR'])

    def test_sql_quantity_limit(self):
        invoice = Invoice()
        name = 'Concert'
        description = '2 hour live event'
        price = Decimal('4000.0')
        tax = GERMAN_TAX_RATE
        quantity = MAX_VALUE_DJANGO_SAVE + 1
        invoice_item = InvoiceItem(name=name, description=description, quantity=quantity,
                                   price=price, tax=tax, invoice=invoice)
        with self.assertRaises(ValidationError):
            invoice_item.full_clean()

    def test_tax_string_1(self):
        invoice_item = InvoiceItem(name='',
                                   description='', quantity=1,
                                   price=HUNDRED, tax=Decimal('0.19'), invoice=self.invoice)
        self.assertEqual(invoice_item.tax_string.rstrip('%'), '19')

    def test_tax_string_2(self):
        invoice_item = InvoiceItem(name='',
                                   description='', quantity=1,
                                   price=HUNDRED, tax=Decimal('0.1925'), invoice=self.invoice)
        self.assertEqual(invoice_item.tax_string.rstrip('%'), '19.25')

    def test_tax_string_3(self):
        invoice_item = InvoiceItem(name='',
                                   description='', quantity=1,
                                   price=HUNDRED, tax=Decimal('0.074'), invoice=self.invoice)
        self.assertEqual(invoice_item.tax_string.rstrip('%'), '7.4')

    def test_tax_string_4(self):
        invoice_item = InvoiceItem(name='',
                                   description='', quantity=1,
                                   price=HUNDRED, tax=Decimal('0.07999'), invoice=self.invoice)
        self.assertEqual(invoice_item.tax_string.rstrip('%'), '8')


class InvoiceModelTestCase(TestCase):
    def setUp(self):
        address = Address.objects.create()
        _ = Vendor.objects.create(address=address)
        _ = Customer.objects.create(address=address)

    def tearDown(self):
        Vendor.objects.all().delete()
        Customer.objects.all().delete()
        Address.objects.all().delete()
        Invoice.objects.all().delete()
        InvoiceItem.objects.all().delete()

    @given(build_invoice_item())
    def test_invoice_items(self, invoice_item):
        invoice = Invoice.objects.create(invoice_number=1, vendor=Vendor.objects.first(),
                                         customer=Customer.objects.first(), date=now())
        invoice_item.invoice = invoice
        invoice_item.save()
        self.assertEqual(invoice.items, [invoice_item])

    @given(build_invoice_item())
    def test_table_export(self, invoice_item):
        invoice = Invoice.objects.create(invoice_number=1, vendor=Vendor.objects.first(),
                                         customer=Customer.objects.first(), date=now())
        invoice_item.invoice = invoice
        invoice_item.save()
        table = invoice.table_export
        self.assertEqual(table, [['Name', 'Description', 'Quantity', 'Price', 'Tax', 'Net Total', 'Total'],
                                 [invoice_item.name, invoice_item.description,
                                  invoice_item.quantity_string,
                                  invoice_item.price_string, invoice_item.tax_string,
                                  invoice_item.net_total_string, invoice_item.total_string]])

    @given(build_invoice_item(), build_invoice_item())
    def test_invoice_net_total(self, first_item, second_item):
        invoice = Invoice.objects.create(invoice_number=1, vendor=Vendor.objects.first(),
                                         customer=Customer.objects.first(), date=now())
        first_item.invoice = invoice
        second_item.invoice = invoice
        first_item.save()
        second_item.save()
        self.assertEqual(invoice.net_total, first_item.net_total + second_item.net_total,
                         msg=f'First Net Total:{first_item.net_total}'
                             f'Second Net Total:{second_item.net_total}'
                             f'Invoice Net Total:{invoice.net_total}')

    @given(build_invoice_item(), build_invoice_item())
    def test_invoice_total(self, first_item, second_item):
        invoice = Invoice.objects.create(invoice_number=1, vendor=Vendor.objects.first(),
                                         customer=Customer.objects.first(), date=now())
        first_item.invoice = invoice
        second_item.invoice = invoice
        first_item.save()
        second_item.save()
        self.assertEqual(invoice.total, first_item.total + second_item.total,
                         msg=f'First Total:{first_item.total}\n'
                             f'Second Total:{second_item.total}\n'
                             f'Invoice Total:{invoice.total}')

    def test_no_items_net_total(self):
        invoice = Invoice.objects.create(invoice_number=1, vendor=Vendor.objects.first(),
                                         customer=Customer.objects.first(), date=now())
        self.assertEqual(invoice.net_total, 0)

    def test_no_items_total(self):
        invoice = Invoice.objects.create(invoice_number=1, vendor=Vendor.objects.first(),
                                         customer=Customer.objects.first(), date=now())
        self.assertEqual(invoice.total, 0)

    def test_due_date_after_date(self):
        date = now()
        due_date = date - timedelta(days=1)
        invoice = Invoice(invoice_number=1, vendor=Vendor.objects.first(),
                          customer=Customer.objects.first(), date=date, due_date=due_date)
        with self.assertRaises(ValidationError):
            invoice.validate_constraints()

    def test_due_date_before_date(self):
        date = now()
        due_date = date + timedelta(days=1)
        invoice = Invoice.objects.create(invoice_number=1, vendor=Vendor.objects.first(),
                                         customer=Customer.objects.first(), date=date, due_date=due_date)
        invoice.full_clean()

    def test_due_date_equal_date(self):
        date = now()
        due_date = date
        invoice = Invoice.objects.create(invoice_number=1, vendor=Vendor.objects.first(),
                                         customer=Customer.objects.first(), date=date, due_date=due_date)
        invoice.full_clean()

<<<<<<< HEAD
    def test_paid(self):
        invoice = Invoice.objects.create(invoice_number=1, vendor=Vendor.objects.first(),
                                         customer=Customer.objects.first(), date=now())
        self.assertEqual(invoice.paid, False)
        invoice.paid = True
        invoice.save()
        retrieve_invoice = Invoice.objects.get(invoice_number=1)
        self.assertEqual(retrieve_invoice.paid, True)
=======
    def test_save_final_model_on_creation(self):
        invoice = Invoice.objects.create(invoice_number=1, vendor=Vendor.objects.first(),
                                         customer=Customer.objects.first(), date=now(), final=True)
        self.assertTrue(invoice.final)

    def test_save_after_final_model(self):
        invoice = Invoice.objects.create(invoice_number=1, vendor=Vendor.objects.first(),
                                         customer=Customer.objects.first(), date=now(), final=True)
        invoice.invoice_number = 2
        with self.assertRaises(FinalError):
            invoice.save()
>>>>>>> f4d77af6


class InvoicePDFViewTestCase(TestCase):
    def setUp(self):
        address = Address.objects.create()
        vendor = Vendor.objects.create(address=Address.objects.first())
        customer = Customer.objects.create(address=Address.objects.first())
        self.invoice = Invoice.objects.create(invoice_number=1, vendor=Vendor.objects.first(),
                                              customer=Customer.objects.first(), date=now())

    def test_pdf(self):
        response = self.client.get(reverse('invoice-pdf', kwargs={'invoice_id': self.invoice.pk}))
        self.assertEqual(response.status_code, 200)<|MERGE_RESOLUTION|>--- conflicted
+++ resolved
@@ -649,7 +649,6 @@
                                          customer=Customer.objects.first(), date=date, due_date=due_date)
         invoice.full_clean()
 
-<<<<<<< HEAD
     def test_paid(self):
         invoice = Invoice.objects.create(invoice_number=1, vendor=Vendor.objects.first(),
                                          customer=Customer.objects.first(), date=now())
@@ -658,7 +657,7 @@
         invoice.save()
         retrieve_invoice = Invoice.objects.get(invoice_number=1)
         self.assertEqual(retrieve_invoice.paid, True)
-=======
+
     def test_save_final_model_on_creation(self):
         invoice = Invoice.objects.create(invoice_number=1, vendor=Vendor.objects.first(),
                                          customer=Customer.objects.first(), date=now(), final=True)
@@ -670,7 +669,6 @@
         invoice.invoice_number = 2
         with self.assertRaises(FinalError):
             invoice.save()
->>>>>>> f4d77af6
 
 
 class InvoicePDFViewTestCase(TestCase):
