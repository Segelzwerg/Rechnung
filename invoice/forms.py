--- conflicted
+++ resolved
@@ -10,11 +10,8 @@
 
     class Meta:
         model = Invoice
-<<<<<<< HEAD
-        fields = ['invoice_number', 'date', 'due_date', 'vendor', 'customer', 'currency', 'paid']
-=======
-        fields = ['invoice_number', 'date', 'due_date', 'delivery_date', 'vendor', 'customer', 'currency', 'final']
->>>>>>> f4d77af6
+        fields = ['invoice_number', 'date', 'due_date', 'delivery_date', 'vendor', 'customer', 'currency',
+                  'paid' 'final']
         widgets = {
             'date': DateInput(attrs={'type': 'date'}),
             'due_date': DateInput(attrs={'type': 'date'}),
