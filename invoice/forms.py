--- conflicted
+++ resolved
@@ -10,11 +10,7 @@
 
     class Meta:
         model = Invoice
-<<<<<<< HEAD
-        fields = ['invoice_number', 'date', 'due_date', 'delivery_date', 'vendor', 'customer', 'currency']
-=======
-        fields = ['invoice_number', 'date', 'due_date', 'vendor', 'customer', 'currency', 'final']
->>>>>>> 5d39c31a
+        fields = ['invoice_number', 'date', 'due_date', 'delivery_date', 'vendor', 'customer', 'currency', 'final']
         widgets = {
             'date': DateInput(attrs={'type': 'date'}),
             'due_date': DateInput(attrs={'type': 'date'}),
