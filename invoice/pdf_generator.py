--- conflicted
+++ resolved
@@ -1,12 +1,9 @@
 """PDF generation utilities."""
 
 import reportlab.lib.pagesizes
-<<<<<<< HEAD
-from django.utils.translation import gettext
-=======
 from reportlab.graphics.barcode.qr import QrCode
 from reportlab.graphics.barcode.qrencoder import QR8bitByte
->>>>>>> 36640996
+from django.utils.translation import gettext
 from reportlab.lib import colors
 from reportlab.pdfgen import canvas
 from reportlab.platypus import Table, Paragraph
@@ -99,15 +96,9 @@
 
     # Totals
     render_lines_left_right(-(A4_WIDTH - x_left), table_y_end, [
-<<<<<<< HEAD
         [f'{gettext("Net Total")}: ', invoice.net_total_string],
         [f'{gettext("Total")}: ', invoice.total_string]
-    ], line_offset=1)
-=======
-        ["Net Total: ", invoice.net_total_string],
-        ["Total: ", invoice.total_string]
     ])
->>>>>>> 36640996
 
     # Tax ID and bank account info
     bottom_y = 100
