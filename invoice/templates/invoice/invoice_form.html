--- conflicted
+++ resolved
@@ -13,14 +13,6 @@
                       action="{% url "invoice-add" %}"
                         {% endif %}>
                     {% csrf_token %}
-<<<<<<< HEAD
-                    {% bootstrap_form form layout="floating" %}
-                    <input type="submit" class="btn btn-primary"
-                            {% if invoice %}
-                           value="{% translate "Update Invoice" %}"
-                            {% else %}
-                           value={% translate "Create Invoice" %}{% endif %}>
-=======
                     <fieldset
                             {% if invoice.final %}
                                 disabled
@@ -29,11 +21,10 @@
                         {% bootstrap_form form layout="floating" %}
                         <input type="submit" class="btn btn-primary"
                                 {% if invoice %}
-                               value="Update Invoice"
+                               value="{% translate "Update Invoice" %}"
                                 {% else %}
-                               value="Create Invoice"{% endif %}>
+                               value={% translate "Create Invoice" %}{% endif %}>
                     </fieldset>
->>>>>>> 702fba3a
                 </form>
                 {% if invoice %}
                     <a class="btn btn-primary" role="button" href="{% url "invoice-delete" invoice.id %}">
@@ -42,14 +33,6 @@
                 {% endif %}
             </div>
             <div class="col-xl">
-<<<<<<< HEAD
-                <span class="d-inline-block" tabindex="0" data-bs-toggle="tooltip"
-                        {% if invoice %}
-                      title="{% translate "Create an item for this invoice." %}"
-                        {% else %}
-                      title="{% translate "Create an invoice first." %}"
-                        {% endif %}>
-=======
                 <fieldset
                         {% if invoice.final %}
                             disabled
@@ -57,11 +40,10 @@
                 >
                     <span class="d-inline-block" tabindex="0" data-bs-toggle="tooltip"
                             {% if invoice %}
-                          title="Create an item for this invoice."
+                          title="{% translate "Create an item for this invoice." %}"
                             {% else %}
-                          title="Create an invoice first."
+                          title="{% translate "Create an invoice first." %}"
                             {% endif %}>
->>>>>>> 702fba3a
                   <button type="button" class="btn btn-primary" data-bs-toggle="modal"
                           id="ItemInvoiceToggler"
                           data-bs-target="#InvoiceItemModal"
