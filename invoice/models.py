--- conflicted
+++ resolved
@@ -86,22 +86,15 @@
 
 class Customer(Model):
     """Defines a customer."""
-<<<<<<< HEAD
-    first_name = CharField(max_length=120)
-    last_name = CharField(max_length=120)
-    email = EmailField(max_length=256)
-    address = OneToOneField(Address, on_delete=CASCADE)
-    user = ForeignKey(User, on_delete=CASCADE)
-=======
     first_name = CharField(_('first name'), max_length=120)
     last_name = CharField(_('last name'), max_length=120)
     email = EmailField(_('email'), max_length=256)
     address = OneToOneField(Address, verbose_name=_('address'), on_delete=CASCADE)
+    user = ForeignKey(User, verbose_name=_('user'), on_delete=CASCADE)
 
     class Meta:
         verbose_name = _('customer')
         verbose_name_plural = _('customers')
->>>>>>> 0fd32f07
 
     @property
     def full_name(self):
@@ -114,21 +107,13 @@
 
 class Vendor(Model):
     """Defines profiles for the invoicer."""
-<<<<<<< HEAD
-    name = CharField(max_length=255)
-    company_name = CharField(max_length=255, null=True, blank=True)
-    address: Address = OneToOneField(Address, on_delete=CASCADE)
-    tax_id = CharField(max_length=120, null=True, blank=True)
-    bank_account: BankAccount = OneToOneField(BankAccount, on_delete=CASCADE, null=True, blank=True)
-    user = ForeignKey(User, on_delete=CASCADE)
-=======
     name = CharField(_('name'), max_length=255)
     company_name = CharField(_('company name'), max_length=255, null=True, blank=True)
     address: Address = OneToOneField(Address, verbose_name=_('address'), on_delete=CASCADE)
     tax_id = CharField(_('tax ID'), max_length=120, null=True, blank=True)
     bank_account: BankAccount = OneToOneField(BankAccount, verbose_name=_('bank account'), on_delete=CASCADE, null=True,
                                               blank=True)
->>>>>>> 0fd32f07
+    user = ForeignKey(User, on_delete=CASCADE)
 
     class Meta:
         """Meta configuration of vendor. Ensures uniques of the combination of name and vendor."""
