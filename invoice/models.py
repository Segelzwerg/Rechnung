--- conflicted
+++ resolved
@@ -114,15 +114,6 @@
 
 class Invoice(Model):
     """Defines an invoice."""
-<<<<<<< HEAD
-    invoice_number = IntegerField(_('invoice number'), validators=[MaxValueValidator(MAX_VALUE_DJANGO_SAVE)])
-    date = DateField(_('date'))
-    vendor = ForeignKey(Vendor, verbose_name=_('vendor'), on_delete=CASCADE)
-    customer = ForeignKey(Customer, verbose_name=_('customer'), on_delete=CASCADE)
-    currency = CharField(_('currency'), max_length=3, choices=CurrencyEnum.get_choices(),
-                         default=CurrencyEnum.EUR.value)
-    due_date = DateField(_('due date'), null=True, blank=True)
-=======
 
     # pylint: disable=too-many-ancestors
     class Currency(TextChoices):
@@ -141,13 +132,13 @@
         HKD = 'HKD', 'Hong Kong Dollar'
         CNY = 'CNY', 'Chinese Yuan'
 
-    invoice_number = IntegerField(validators=[MaxValueValidator(MAX_VALUE_DJANGO_SAVE)])
-    date = DateField()
-    vendor = ForeignKey(Vendor, on_delete=CASCADE)
-    customer = ForeignKey(Customer, on_delete=CASCADE)
-    currency = CharField(max_length=3, choices=Currency, default=Currency.EUR)
-    due_date = DateField(null=True, blank=True)
->>>>>>> d204e0f8
+    invoice_number = IntegerField(_('invoice number'), validators=[MaxValueValidator(MAX_VALUE_DJANGO_SAVE)])
+    date = DateField(_('date'))
+    vendor = ForeignKey(Vendor, verbose_name=_('vendor'), on_delete=CASCADE)
+    customer = ForeignKey(Customer, verbose_name=_('customer'), on_delete=CASCADE)
+    currency = CharField(_('currency'), max_length=3, choices=Currency,
+                         default=Currency.EUR)
+    due_date = DateField(_('due date'), null=True, blank=True)
 
     class Meta:
         """
