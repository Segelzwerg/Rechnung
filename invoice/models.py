--- conflicted
+++ resolved
@@ -1,17 +1,10 @@
 """Models for invoice app."""
-<<<<<<< HEAD
 from math import isnan, isinf
 
 from django.core.exceptions import ValidationError
 from django.core.validators import MinValueValidator, MaxValueValidator
 from django.db.models import Model, CharField, ForeignKey, CASCADE, EmailField, IntegerField, \
     DateField, UniqueConstraint, FloatField
-from django.utils.timezone import now
-=======
-from django.core.validators import MinValueValidator, MaxValueValidator
-from django.db.models import Model, CharField, ForeignKey, CASCADE, EmailField, IntegerField, \
-    DateField, UniqueConstraint, FloatField
->>>>>>> 9b56bbbd
 
 
 class Address(Model):
@@ -26,11 +19,7 @@
     """Defines a customer."""
     first_name = CharField(max_length=120)
     last_name = CharField(max_length=120)
-<<<<<<< HEAD
-    email = EmailField(max_length=255)
-=======
     email = EmailField(max_length=256)
->>>>>>> 9b56bbbd
     address = ForeignKey(Address, on_delete=CASCADE)
 
 
@@ -62,7 +51,6 @@
         return list(self.invoiceitem_set.all())
 
 
-<<<<<<< HEAD
 def validate_real_values(value):
     if isnan(value):
         raise ValidationError('Value must not be nan.')
@@ -70,19 +58,13 @@
         raise ValidationError('Value must not be inf or -inf.')
 
 
-=======
->>>>>>> 9b56bbbd
 class InvoiceItem(Model):
     """Line item of an invoice."""
     name = CharField(max_length=120)
     description = CharField(max_length=1000)
     quantity = IntegerField(validators=[MinValueValidator(0)])
-<<<<<<< HEAD
     price = FloatField(
         validators=[MinValueValidator(-1000000), MaxValueValidator(1000000), validate_real_values])
-=======
-    price = FloatField()
->>>>>>> 9b56bbbd
     tax = FloatField(validators=[MinValueValidator(0.0), MaxValueValidator(1.0)])
     invoice = ForeignKey(Invoice, on_delete=CASCADE)
 
